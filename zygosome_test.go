--- conflicted
+++ resolved
@@ -866,18 +866,15 @@
 		So(args[0].value.(bool), ShouldEqual, true)
 	})
 
-<<<<<<< HEAD
 	// create a zygo hash for a test args
 	hval, _ := zygo.MakeHash(nil, "hash", z.env)
 	hval.HashSet(z.env.MakeSymbol("fname"), &zygo.SexpStr{S: "Jane"})
 	hval.HashSet(z.env.MakeSymbol("lname"), &zygo.SexpStr{S: "Smith"})
+	d, _, h := PrepareTestChain("test")
+	defer CleanupTestChain(h, d)
 	Convey("EntryArg should only accept strings for string type entries", t, func() {
 		args := []Arg{{Name: "entryType", Type: StringArg}, {Name: "foo", Type: EntryArg}}
 		var entryType zygo.Sexp = &zygo.SexpStr{S: "review"}
-=======
-	d, _, h := PrepareTestChain("test")
-	defer CleanupTestChain(h, d)
->>>>>>> 412572a5
 
 		err := zyProcessArgs(z, args, []zygo.Sexp{entryType, zygo.SexpNull})
 		So(err, ShouldBeError)
