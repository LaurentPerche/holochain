// Copyright (C) 2013-2017, The MetaCurrency Project (Eric Harris-Braun, Arthur Brock, et. al.)
// Use of this source code is governed by GPLv3 found in the LICENSE file
//---------------------------------------------------------------------------------------

// Data integrity engine for distributed applications -- a validating monotonic
// DHT "backed" by authoritative hashchains for data provenance.
package holochain

import (
	"bytes"
	"encoding/gob"
	"errors"
	"fmt"
	"github.com/google/uuid"
<<<<<<< HEAD
=======
	ic "github.com/libp2p/go-libp2p-crypto"
>>>>>>> e166ac13
	peer "github.com/libp2p/go-libp2p-peer"
	protocol "github.com/libp2p/go-libp2p-protocol"
	mh "github.com/multiformats/go-multihash"
	"io"
	"math/rand"
	"os"
<<<<<<< HEAD
=======
	"path/filepath"
>>>>>>> e166ac13
	"time"
)

// Version is the numeric version number of the holochain library
const Version int = 12

// VersionStr is the textual version number of the holochain library
const VersionStr string = "12"

// Loggers holds the logging structures for the different parts of the system
type Loggers struct {
	App        Logger
	DHT        Logger
	Gossip     Logger
	TestPassed Logger
	TestFailed Logger
	TestInfo   Logger
}

// Config holds the non-DNA configuration for a holo-chain, from config file or environment variables
type Config struct {
	Port            int
	EnableMDNS      bool
	PeerModeAuthor  bool
	PeerModeDHTNode bool
	BootstrapServer string
	Loggers         Loggers
}

// Progenitor holds data on the creator of the DNA
type Progenitor struct {
	Identity string
	PubKey   []byte
}

// Holochain struct holds the full "DNA" of the holochain (all your app code for managing distributed data integrity)
type Holochain struct {
	//---- lowercase private values not serialized; initialized on Load
	nodeID         peer.ID // this is hash of the public key of the id and acts as the node address
	nodeIDStr      string  // this is just a cached version of the nodeID B58 string encoded
	dnaHash        Hash
	agentHash      Hash
	agentTopHash   Hash
	rootPath       string
	agent          Agent
	encodingFormat string
	hashSpec       HashSpec
	config         Config
	dht            *DHT
	nucleus        *Nucleus
	node           *Node
	chain          *Chain // This node's local source chain
}

func (h *Holochain) Nucleus() (n *Nucleus) {
	return h.nucleus
}

var debugLog Logger
var infoLog Logger

// Debug sends a string to the standard debug log
func Debug(m string) {
	debugLog.Log(m)
}

// Debugf sends a formatted string to the standard debug log
func Debugf(m string, args ...interface{}) {
	debugLog.Logf(m, args...)
}

// Info sends a string to the standard info log
func Info(m string) {
	infoLog.Log(m)
}

// Infof sends a formatted string to the standard info log
func Infof(m string, args ...interface{}) {
	infoLog.Logf(m, args...)
}

var _holochainInitialized bool

// InitializeHolochain setup function that must be called once at startup
// by the application that uses this holochain library
func InitializeHolochain() {
	// this should only run once
	if !_holochainInitialized {
		gob.Register(Header{})
		gob.Register(AgentEntry{})
		gob.Register(Hash{})
		gob.Register(PutReq{})
		gob.Register(GetReq{})
		gob.Register(GetResp{})
		gob.Register(ModReq{})
		gob.Register(DelReq{})
		gob.Register(LinkReq{})
		gob.Register(LinkQuery{})
		gob.Register(GossipReq{})
		gob.Register(Gossip{})
		gob.Register(ValidateQuery{})
		gob.Register(ValidateResponse{})
		gob.Register(Put{})
		gob.Register(GobEntry{})
		gob.Register(LinkQueryResp{})
		gob.Register(TaggedHash{})
		gob.Register(ErrorResponse{})
		gob.Register(DelEntry{})
		gob.Register(StatusChange{})
		gob.Register(Package{})
		gob.Register(AppMsg{})
		gob.Register(ListAddReq{})

		RegisterBultinRibosomes()

		infoLog.New(nil)
		debugLog.New(nil)

		rand.Seed(time.Now().Unix()) // initialize global pseudo random generator

		ValidateProtocol = Protocol{protocol.ID("/hc-validate/0.0.0"), ValidateReceiver}
		GossipProtocol = Protocol{protocol.ID("/hc-gossip/0.0.0"), GossipReceiver}
		ActionProtocol = Protocol{protocol.ID("/hc-action/0.0.0"), ActionReceiver}
		_holochainInitialized = true
	}
}

// ZomePath returns the path to the zome dna data
// @todo sanitize the name value
func (h *Holochain) ZomePath(z *Zome) string {
	return filepath.Join(h.DNAPath(), z.Name)
}

// if the directories don't exist, make the place to store chains
func (h *Holochain) mkChainDirs() (err error) {
	if err = os.MkdirAll(h.DBPath(), os.ModePerm); err != nil {
		return err
	}
	if err = os.MkdirAll(h.DNAPath(), os.ModePerm); err != nil {
		return
	}
	if err = os.MkdirAll(h.UIPath(), os.ModePerm); err != nil {
		return
	}
	return
}

// NewHolochain creates a new holochain structure with a randomly generated ID and default values
func NewHolochain(agent Agent, root string, format string, zomes ...Zome) Holochain {
	u, err := uuid.NewUUID()
	if err != nil {
		panic(err)
	}
	pk, err := agent.PubKey().Bytes()
	if err != nil {
		panic(err)
	}

	dna := DNA{
		UUID:            u,
		RequiresVersion: Version,
		DHTConfig:       DHTConfig{HashType: "sha2-256"},
		Progenitor:      Progenitor{Identity: string(agent.Identity()), PubKey: pk},
		Zomes:           zomes,
	}

	h := Holochain{
		agent:          agent,
		rootPath:       root,
		encodingFormat: format,
	}

	h.nucleus = NewNucleus(&h, &dna)

	// once the agent is set up we can calculate the id
	h.nodeID, h.nodeIDStr, err = agent.NodeID()
	if err != nil {
		panic(err)
	}

	h.PrepareHashType()

	return h
}

// Agent exposes the agent element
func (h *Holochain) Agent() Agent {
	return h.agent
}

// PrepareHashType makes sure the given string is a correct multi-hash and stores
// the code and length to the Holochain struct
func (h *Holochain) PrepareHashType() (err error) {
	c, ok := mh.Names[h.nucleus.dna.DHTConfig.HashType]
	if !ok {
		return fmt.Errorf("Unknown hash type: %s", h.nucleus.dna.DHTConfig.HashType)
	}
	h.hashSpec.Code = c
	h.hashSpec.Length = -1
	return
}

// createNode creates a network node based on the current agent and port data
func (h *Holochain) createNode() (err error) {
	listenaddr := fmt.Sprintf("/ip4/0.0.0.0/tcp/%d", h.config.Port)
	h.node, err = NewNode(listenaddr, h.Agent().(*LibP2PAgent))
	return
}

// Prepare sets up a holochain to run by:
// loading the schema validators, setting up a Network node and setting up the DHT
func (h *Holochain) Prepare() (err error) {

	err = h.nucleus.dna.check()
	if err != nil {
		return
	}

	if err = h.PrepareHashType(); err != nil {
		return
	}

	err = h.createNode()
	if err != nil {
		return
	}

	h.dht = NewDHT(h)
	h.nucleus.h = h

	var peerList PeerList
	peerList, err = h.dht.getList(BlockedList)
	if err != nil {
		return err
	}

	h.node.InitBlockedList(peerList)
	return
}

// Activate fires up the holochain node, starting node discovery and protocols
func (h *Holochain) Activate() (err error) {
	if h.config.EnableMDNS {
		err = h.node.EnableMDNSDiscovery(h, time.Second)
		if err != nil {
			return
		}
	}
	if h.config.BootstrapServer != "" {
		e := h.BSpost()
		if e != nil {
			h.dht.dlog.Logf("error in BSpost: %s", e.Error())
		}
		e = h.BSget()
		if e != nil {
			h.dht.dlog.Logf("error in BSget: %s", e.Error())
		}
	}
	if h.config.PeerModeDHTNode {
		if err = h.dht.Start(); err != nil {
			return
		}

	}
	if h.config.PeerModeAuthor {
		if err = h.nucleus.Start(); err != nil {
			return
		}
	}
	return
}

// UIPath returns a holochain UI path
func (h *Holochain) UIPath() string {
	return filepath.Join(h.rootPath, ChainUIDir)
}

// DBPath returns a holochain DB path
func (h *Holochain) DBPath() string {
	return filepath.Join(h.rootPath, ChainDataDir)
}

// DNAPath returns a holochain DNA path
func (h *Holochain) DNAPath() string {
	return filepath.Join(h.rootPath, ChainDNADir)
}

// TestPath returns the path to a holochain's test directory
func (h *Holochain) TestPath() string {
	return filepath.Join(h.rootPath, ChainTestDir)
}

// DNAHash returns the hash of the DNA entry which is also the holochain ID
func (h *Holochain) DNAHash() (id Hash) {
	return h.dnaHash.Clone()
}

// AgentHash returns the hash of the Agent entry
func (h *Holochain) AgentHash() (id Hash) {
	return h.agentHash.Clone()
}

// Top returns a hash of top header or err if not yet defined
func (h *Holochain) Top() (top Hash, err error) {
	tp := h.chain.Hashes[len(h.chain.Hashes)-1]
	top = tp.Clone()
	return
}

// Started returns true if the chain has been gened
func (h *Holochain) Started() bool {
	return h.DNAHash().String() != ""
}

// AddAgentEntry adds a new sys entry type setting the current agent data (identity and key)
func (h *Holochain) AddAgentEntry(revocation Revocation) (headerHash, agentHash Hash, err error) {
	var entry AgentEntry

	entry, err = h.agent.AgentEntry(revocation)
	if err != nil {
		return
	}
	e := GobEntry{C: entry}

	var agentHeader *Header
	headerHash, agentHeader, err = h.NewEntry(time.Now(), AgentEntryType, &e)
	if err != nil {
		return
	}
	agentHash = agentHeader.EntryLink
	return
}

// GenChain establishes a holochain instance by creating the initial genesis entries in the chain
// It assumes a properly set up .holochain sub-directory with a config file and
// keys for signing.  See GenDev()
func (h *Holochain) GenChain() (headerHash Hash, err error) {

	if h.Started() {
		err = mkErr("chain already started")
		return
	}

	defer func() {
		if err != nil {
			panic("cleanup after failed gen not implemented!  Error was: " + err.Error())
		}
	}()

	if err = h.Prepare(); err != nil {
		return
	}

	var buf bytes.Buffer
	err = h.EncodeDNA(&buf)

	e := GobEntry{C: buf.Bytes()}

	var dnaHeader *Header
	_, dnaHeader, err = h.NewEntry(time.Now(), DNAEntryType, &e)
	if err != nil {
		return
	}

	h.dnaHash = dnaHeader.EntryLink.Clone()

	var agentHash Hash
	headerHash, agentHash, err = h.AddAgentEntry(nil) // revocation is empty on initial Gen
	if err != nil {
		return
	}

	h.agentHash = agentHash
	h.agentTopHash = agentHash

	if err = writeFile([]byte(h.dnaHash.String()), h.rootPath, DNAHashFileName); err != nil {
		return
	}

	err = h.dht.SetupDHT()
	if err != nil {
		return
	}

	h.nucleus.RunGenesis()

	return
}

func (h *Holochain) setupConfig() (err error) {
	if err = h.config.Loggers.App.New(nil); err != nil {
		return
	}
	if err = h.config.Loggers.DHT.New(nil); err != nil {
		return
	}
	if err = h.config.Loggers.Gossip.New(nil); err != nil {
		return
	}
	if err = h.config.Loggers.TestPassed.New(nil); err != nil {
		return
	}
	if err = h.config.Loggers.TestFailed.New(nil); err != nil {
		return
	}
	if err = h.config.Loggers.TestInfo.New(nil); err != nil {
		return
	}
	return
}

// EncodeDNA encodes a holochain's DNA to an io.Writer
func (h *Holochain) EncodeDNA(writer io.Writer) (err error) {
	return Encode(writer, h.encodingFormat, &h.nucleus.dna)
}

// NewEntry adds an entry and it's header to the chain and returns the header and it's hash
func (h *Holochain) NewEntry(now time.Time, entryType string, entry Entry) (hash Hash, header *Header, err error) {
	var l int
	l, hash, header, err = h.chain.PrepareHeader(now, entryType, entry, h.agent.PrivKey(), nil)
	if err == nil {
		err = h.chain.addEntry(l, hash, header, entry)
	}

	if err == nil {
		var e interface{} = entry
		if entryType == DNAEntryType {
			e = "<DNA>"
		}
		Debugf("NewEntry of %s added as: %s (entry: %v)", entryType, header.EntryLink, e)
	} else {
		Debugf("NewEntry of %s failed with: %s (entry: %v)", entryType, err, entry)
	}

	return
}

// Walk takes the argument fn which must be WalkerFn
// Every WalkerFn is of the form:
// func(key *Hash, h *Header, entry interface{}) error
func (h *Holochain) Walk(fn WalkerFn, entriesToo bool) (err error) {
	err = h.chain.Walk(fn)
	return
}

// GetEntryDef returns an EntryDef of the given name
// @TODO this makes the incorrect assumption that entry type strings are unique across zomes
func (h *Holochain) GetEntryDef(t string) (zome *Zome, d *EntryDef, err error) {
	for _, z := range h.nucleus.dna.Zomes {
		d, err = z.GetEntryDef(t)
		if err == nil {
			zome = &z
			return
		}
	}
	return
}

// Call executes an exposed function
func (h *Holochain) Call(zomeType string, function string, arguments interface{}, exposureContext string) (result interface{}, err error) {
	n, z, err := h.MakeRibosome(zomeType)
	if err != nil {
		return
	}
	fn, err := z.GetFunctionDef(function)
	if err != nil {
		return
	}
	if !fn.ValidExposure(exposureContext) {
		err = errors.New("function not available")
		return
	}
	result, err = n.Call(fn, arguments)
	return
}

// MakeRibosome creates a Ribosome object based on the zome type
func (h *Holochain) MakeRibosome(t string) (r Ribosome, z *Zome, err error) {
	z, err = h.GetZome(t)
	if err != nil {
		return
	}
	r, err = z.MakeRibosome(h)
	return
}

// GetProperty returns the value of a DNA property
func (h *Holochain) GetProperty(prop string) (property string, err error) {
	if prop == ID_PROPERTY || prop == AGENT_ID_PROPERTY || prop == AGENT_NAME_PROPERTY {
		ChangeAppProperty.Log()
	} else {
		property = h.nucleus.dna.Properties[prop]
	}
	return
}

// GetZome returns a zome structure given its name
func (h *Holochain) GetZome(zName string) (z *Zome, err error) {
	for _, zome := range h.nucleus.dna.Zomes {
		if zome.Name == zName {
			z = &zome
			break
		}
	}
	if z == nil {
		err = errors.New("unknown zome: " + zName)
		return
	}
	return
}

// Reset deletes all chain and dht data and resets data structures
func (h *Holochain) Reset() (err error) {

	h.dnaHash = Hash{}
	h.agentHash = Hash{}
	h.agentTopHash = Hash{}

	if h.chain.s != nil {
		h.chain.s.Close()
	}

	err = os.RemoveAll(h.DBPath())
	if err != nil {
		return
	}

	if err = os.MkdirAll(h.DBPath(), os.ModePerm); err != nil {
		return
	}
	h.chain, err = NewChainFromFile(h.hashSpec, filepath.Join(h.DBPath(), StoreFileName))
	if err != nil {
		return
	}

	err = os.RemoveAll(filepath.Join(h.rootPath, DNAHashFileName))
	if err != nil {
		panic(err)
	}
	if h.dht != nil {
		close(h.dht.puts)
		close(h.dht.gchan)
	}
	h.dht = NewDHT(h)

	return
}

// DHT exposes the DHT structure
func (h *Holochain) DHT() *DHT {
	return h.dht
}

// HashSpec exposes the hashSpec structure
func (h *Holochain) HashSpec() HashSpec {
	return h.hashSpec
}

// Send builds a message and either delivers it locally or over the network via node.Send
func (h *Holochain) Send(proto Protocol, to peer.ID, t MsgType, body interface{}) (response interface{}, err error) {
	message := h.node.NewMessage(t, body)
	if err != nil {
		return
	}
	f, err := message.Fingerprint()
	if err != nil {
		panic(fmt.Sprintf("error calculating fingerprint when sending message %v", message))
	}
	// if we are sending to ourselves we should bypass the network mechanics and call
	// the receiver directly
	if to == h.node.HashAddr {
		Debugf("Sending message (local):%v (fingerprint:%s)", message, f)
		response, err = proto.Receiver(h, message)
		Debugf("send result (local): %v (fp:%s)error:%v", response, f, err)
	} else {
		Debugf("Sending message (net):%v (fingerprint:%s)", message, f)
		var r Message
		r, err = h.node.Send(proto, to, message)
		Debugf("send result (net): %v (fp:%s) error:%v", r, f, err)

		if err != nil {
			return
		}
		if r.Type == ERROR_RESPONSE {
			errResp := r.Body.(ErrorResponse)
			err = errResp.DecodeResponseError()
			response = errResp.Payload
		} else {
			response = r.Body
		}
	}
	return
}

func (h *Holochain) Chain() *Chain {
	return h.chain
}<|MERGE_RESOLUTION|>--- conflicted
+++ resolved
@@ -12,20 +12,14 @@
 	"errors"
 	"fmt"
 	"github.com/google/uuid"
-<<<<<<< HEAD
-=======
-	ic "github.com/libp2p/go-libp2p-crypto"
->>>>>>> e166ac13
 	peer "github.com/libp2p/go-libp2p-peer"
 	protocol "github.com/libp2p/go-libp2p-protocol"
 	mh "github.com/multiformats/go-multihash"
 	"io"
 	"math/rand"
 	"os"
-<<<<<<< HEAD
-=======
 	"path/filepath"
->>>>>>> e166ac13
+
 	"time"
 )
 
