--- conflicted
+++ resolved
@@ -37,15 +37,11 @@
 	return
 }
 
-<<<<<<< HEAD
 func SetupTestService() (d string, s *Service) {
 	return setupTestService()
 }
 
-func setupTestChain(n string) (d string, s *Service, h *Holochain) {
-=======
 func SetupTestChain(n string) (d string, s *Service, h *Holochain) {
->>>>>>> 2bf56f6d
 	d, s = setupTestService()
 	path := filepath.Join(s.Path, n)
 	h, err := s.GenDev(path, "toml", InitializeDB)
